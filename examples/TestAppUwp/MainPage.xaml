--- conflicted
+++ resolved
@@ -93,11 +93,6 @@
                         <RowDefinition Height="*"/>
                     </Grid.RowDefinitions>
                     <Grid.ColumnDefinitions>
-<<<<<<< HEAD
-=======
-                        <ColumnDefinition Width="Auto"/>
-                        <ColumnDefinition Width="12px"/>
->>>>>>> 847cfc63
                         <ColumnDefinition Width="Auto"/>
                         <ColumnDefinition Width="12px"/>
                         <ColumnDefinition Width="*"/>
