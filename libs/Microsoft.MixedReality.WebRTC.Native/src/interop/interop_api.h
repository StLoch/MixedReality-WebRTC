--- conflicted
+++ resolved
@@ -10,9 +10,9 @@
 rtc::Thread* UnsafeGetWorkerThread();
 #endif
 
-#include "audio_frame.h"
 #include "export.h"
 #include "mrs_errors.h"
+#include "audio_frame.h"
 #include "video_frame.h"
 
 extern "C" {
@@ -117,13 +117,11 @@
 /// Opaque handle to a native DataChannel C++ object.
 using DataChannelHandle = void*;
 
-<<<<<<< HEAD
+/// Opaque handle to a native ExternalVideoTrackSource C++ object.
+using ExternalVideoTrackSourceHandle = void*;
+
 /// Opaque handle to a native AudioReadStream C++ object.
 using AudioReadStreamHandle = void*;
-=======
-/// Opaque handle to a native ExternalVideoTrackSource C++ object.
-using ExternalVideoTrackSourceHandle = void*;
->>>>>>> c634bb29
 
 /// Callback fired when the peer connection is connected, that is it finished
 /// the JSEP offer/answer exchange successfully.
